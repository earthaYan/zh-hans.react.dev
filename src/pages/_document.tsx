--- conflicted
+++ resolved
@@ -7,11 +7,7 @@
 
 const MyDocument = () => {
   return (
-<<<<<<< HEAD
-    <Html lang="zh-Hans">
-=======
     <Html lang={siteConfig.languageCode}>
->>>>>>> d8ca495e
       <Head />
       <body className="font-text font-medium antialiased text-lg bg-wash dark:bg-wash-dark text-secondary dark:text-secondary-dark leading-base">
         <script
