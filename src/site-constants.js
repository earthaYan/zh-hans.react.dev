--- conflicted
+++ resolved
@@ -7,13 +7,8 @@
 
 // NOTE: We can't just use `location.toString()` because when we are rendering
 // the SSR part in node.js we won't have a proper location.
-<<<<<<< HEAD
 const urlRoot = 'https://zh-hans.reactjs.org';
-const version = '16.10.2';
-=======
-const urlRoot = 'https://reactjs.org';
 const version = '16.11.0';
->>>>>>> cee00642
 const babelURL = 'https://unpkg.com/babel-standalone@6.26.0/babel.min.js';
 
 export {babelURL, urlRoot, version};