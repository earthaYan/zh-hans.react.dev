--- conflicted
+++ resolved
@@ -78,11 +78,7 @@
 >
 > Another option is `useReducer`, which is more suited for managing state objects that contain multiple sub-values.
 
-<<<<<<< HEAD
-#### Lazy initial state
-=======
 #### Lazy initial state {#lazy-initial-state}
->>>>>>> aada3a30
 
 The `initialState` argument is the state used during the initial render. In subsequent renders, it is disregarded. If the initial state is the result of an expensive computation, you may provide a function instead, which will be executed only on the initial render:
 
@@ -93,19 +89,11 @@
 });
 ```
 
-<<<<<<< HEAD
-#### Bailing out of a state update
+#### Bailing out of a state update {#bailing-out-of-a-state-update}
 
 If you update a State Hook to the same value as the current state, React will bail out without rendering the children or firing effects. (React uses the [`Object.is` comparison algorithm](https://developer.mozilla.org/en-US/docs/Web/JavaScript/Reference/Global_Objects/Object/is#Description).)
 
-### `useEffect`
-=======
-#### Bailing out of a state update {#bailing-out-of-a-state-update}
-
-If you update a State Hook to the same value as the current state, React will bail out without rendering the children or firing effects. (React uses the [`Object.is` comparison algorithm](https://developer.mozilla.org/en-US/docs/Web/JavaScript/Reference/Global_Objects/Object/is#Description).)
-
 ### `useEffect` {#useeffect}
->>>>>>> aada3a30
 
 ```js
 useEffect(didUpdate);
@@ -223,8 +211,7 @@
 }
 ```
 
-<<<<<<< HEAD
-#### Specifying the initial state
+#### Specifying the initial state {#specifying-the-initial-state}
 
 There’s two different ways to initialize `useReducer` state. You may choose either one depending on the use case. The simplest way to pass the initial state as a second argument:
 
@@ -239,31 +226,10 @@
 >
 >React doesn’t use the `state = initialState` argument convention popularized by Redux. The initial value sometimes needs to depend on props and so is specified from the Hook call instead. If you feel strongly about this, you can call `useReducer(reducer, undefined, reducer)` to emulate the Redux behavior, but it's not encouraged.
 
-#### Lazy initialization
+#### Lazy initialization {#lazy-initialization}
 
 You can also create the initial state lazily. To do this, you can pass an `init` function as the third argument. The initial state will be set to `init(initialArg)`.
 
-=======
-#### Specifying the initial state {#specifying-the-initial-state}
-
-There’s two different ways to initialize `useReducer` state. You may choose either one depending on the use case. The simplest way to pass the initial state as a second argument:
-
-```js{3}
-  const [state, dispatch] = useReducer(
-    reducer,
-    {count: initialCount}
-  );
-```
-
->Note
->
->React doesn’t use the `state = initialState` argument convention popularized by Redux. The initial value sometimes needs to depend on props and so is specified from the Hook call instead. If you feel strongly about this, you can call `useReducer(reducer, undefined, reducer)` to emulate the Redux behavior, but it's not encouraged.
-
-#### Lazy initialization {#lazy-initialization}
-
-You can also create the initial state lazily. To do this, you can pass an `init` function as the third argument. The initial state will be set to `init(initialArg)`.
-
->>>>>>> aada3a30
 It lets you extract the logic for calculating the initial state outside the reducer. This is also handy for resetting the state later in response to an action:
 
 ```js{1-3,11-12,21,26}
@@ -302,11 +268,7 @@
 }
 ```
 
-<<<<<<< HEAD
-#### Bailing out of a dispatch
-=======
 #### Bailing out of a dispatch {#bailing-out-of-a-dispatch}
->>>>>>> aada3a30
 
 If you return the same value from a Reducer Hook as the current state, React will bail out without rendering the children or firing effects. (React uses the [`Object.is` comparison algorithm](https://developer.mozilla.org/en-US/docs/Web/JavaScript/Reference/Global_Objects/Object/is#Description).)
 
@@ -439,19 +401,11 @@
 > Tip
 >
 > We don't recommend adding debug values to every custom Hook. It's most valuable for custom Hooks that are part of shared libraries.
-<<<<<<< HEAD
-=======
 
 #### Defer formatting debug values {#defer-formatting-debug-values}
->>>>>>> aada3a30
 
 In some cases formatting a value for display might be an expensive operation. It's also unnecessary unless a Hook is actually inspected.
 
-<<<<<<< HEAD
-In some cases formatting a value for display might be an expensive operation. It's also unnecessary unless a Hook is actually inspected.
-
-=======
->>>>>>> aada3a30
 For this reason `useDebugValue` accepts a formatting function as an optional second parameter. This function is only called if the Hooks are inspected. It receives the debug value as a parameter and should return a formatted display value.
 
 For example a custom Hook that returned a `Date` value could avoid calling the `toDateString` function unnecessarily by passing the following formatter:
