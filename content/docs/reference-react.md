---
id: react-api
title: React Top-Level API
layout: docs
category: Reference
permalink: docs/react-api.html
redirect_from:
  - "docs/reference.html"
  - "docs/clone-with-props.html"
  - "docs/top-level-api.html"
  - "docs/top-level-api-ja-JP.html"
  - "docs/top-level-api-ko-KR.html"
  - "docs/top-level-api-zh-CN.html"
---

`React` is the entry point to the React library. If you load React from a `<script>` tag, these top-level APIs are available on the `React` global. If you use ES6 with npm, you can write `import React from 'react'`. If you use ES5 with npm, you can write `var React = require('react')`.

## Overview {#overview}

### Components {#components}

React components let you split the UI into independent, reusable pieces, and think about each piece in isolation. React components can be defined by subclassing `React.Component` or `React.PureComponent`.

 - [`React.Component`](#reactcomponent)
 - [`React.PureComponent`](#reactpurecomponent)

If you don't use ES6 classes, you may use the `create-react-class` module instead. See [Using React without ES6](/docs/react-without-es6.html) for more information.

React components can also be defined as functions which can be wrapped:

- [`React.memo`](#reactmemo)

### Creating React Elements {#creating-react-elements}

We recommend [using JSX](/docs/introducing-jsx.html) to describe what your UI should look like. Each JSX element is just syntactic sugar for calling [`React.createElement()`](#createelement). You will not typically invoke the following methods directly if you are using JSX.

- [`createElement()`](#createelement)
- [`createFactory()`](#createfactory)

See [Using React without JSX](/docs/react-without-jsx.html) for more information.

### Transforming Elements {#transforming-elements}

`React` provides several APIs for manipulating elements:

- [`cloneElement()`](#cloneelement)
- [`isValidElement()`](#isvalidelement)
- [`React.Children`](#reactchildren)

### Fragments {#fragments}

`React` also provides a component for rendering multiple elements without a wrapper.

- [`React.Fragment`](#reactfragment)

### Refs {#refs}

- [`React.createRef`](#reactcreateref)
- [`React.forwardRef`](#reactforwardref)

### Suspense {#suspense}

Suspense lets components "wait" for something before rendering. Today, Suspense only supports one use case: [loading components dynamically with `React.lazy`](/docs/code-splitting.html#reactlazy). In the future, it will support other use cases like data fetching.

- [`React.lazy`](#reactlazy)
- [`React.Suspense`](#reactsuspense)

<<<<<<< HEAD
### Hooks
=======
### Hooks {#hooks}
>>>>>>> aada3a30

*Hooks* are a new addition in React 16.8. They let you use state and other React features without writing a class. Hooks have a [dedicated docs section](/docs/hooks-intro.html) and a separate API reference:

- [Basic Hooks](/docs/hooks-reference.html#basic-hooks)
  - [`useState`](/docs/hooks-reference.html#usestate)
  - [`useEffect`](/docs/hooks-reference.html#useeffect)
  - [`useContext`](/docs/hooks-reference.html#usecontext)
- [Additional Hooks](/docs/hooks-reference.html#additional-hooks)
  - [`useReducer`](/docs/hooks-reference.html#usereducer)
  - [`useCallback`](/docs/hooks-reference.html#usecallback)
  - [`useMemo`](/docs/hooks-reference.html#usememo)
  - [`useRef`](/docs/hooks-reference.html#useref)
  - [`useImperativeHandle`](/docs/hooks-reference.html#useimperativehandle)
  - [`useLayoutEffect`](/docs/hooks-reference.html#uselayouteffect)
  - [`useDebugValue`](/docs/hooks-reference.html#usedebugvalue)

* * *

## Reference {#reference}

### `React.Component` {#reactcomponent}

`React.Component` is the base class for React components when they are defined using [ES6 classes](https://developer.mozilla.org/en/docs/Web/JavaScript/Reference/Classes):

```javascript
class Greeting extends React.Component {
  render() {
    return <h1>Hello, {this.props.name}</h1>;
  }
}
```

See the [React.Component API Reference](/docs/react-component.html) for a list of methods and properties related to the base `React.Component` class.

* * *

### `React.PureComponent` {#reactpurecomponent}

`React.PureComponent` is similar to [`React.Component`](#reactcomponent). The difference between them is that [`React.Component`](#reactcomponent) doesn't implement [`shouldComponentUpdate()`](/docs/react-component.html#shouldcomponentupdate), but `React.PureComponent` implements it with a shallow prop and state comparison. 

If your React component's `render()` function renders the same result given the same props and state, you can use `React.PureComponent` for a performance boost in some cases.

> Note
>
> `React.PureComponent`'s `shouldComponentUpdate()` only shallowly compares the objects. If these contain complex data structures, it may produce false-negatives for deeper differences. Only extend `PureComponent` when you expect to have simple props and state, or use [`forceUpdate()`](/docs/react-component.html#forceupdate) when you know deep data structures have changed. Or, consider using [immutable objects](https://facebook.github.io/immutable-js/) to facilitate fast comparisons of nested data.
>
> Furthermore, `React.PureComponent`'s `shouldComponentUpdate()` skips prop updates for the whole component subtree. Make sure all the children components are also "pure".

* * *

### `React.memo` {#reactmemo}

```javascript
const MyComponent = React.memo(function MyComponent(props) {
  /* render using props */
});
```

`React.memo` is a [higher order component](/docs/higher-order-components.html). It's similar to [`React.PureComponent`](#reactpurecomponent) but for function components instead of classes.

If your function component renders the same result given the same props, you can wrap it in a call to `React.memo` for a performance boost in some cases by memoizing the result. This means that React will skip rendering the component, and reuse the last rendered result.

By default it will only shallowly compare complex objects in the props object. If you want control over the comparison, you can also provide a custom comparison function as the second argument.

```javascript
function MyComponent(props) {
  /* render using props */
}
function areEqual(prevProps, nextProps) {
  /*
  return true if passing nextProps to render would return
  the same result as passing prevProps to render,
  otherwise return false
  */
}
export default React.memo(MyComponent, areEqual);
```

This method only exists as a **[performance optimization](/docs/optimizing-performance.html).** Do not rely on it to "prevent" a render, as this can lead to bugs.

> Note
>
> Unlike the [`shouldComponentUpdate()`](/docs/react-component.html#shouldcomponentupdate) method on class components, the `areEqual` function returns `true` if the props are equal and `false` if the props are not equal. This is the inverse from `shouldComponentUpdate`.

* * *

### `createElement()` {#createelement}

```javascript
React.createElement(
  type,
  [props],
  [...children]
)
```

Create and return a new [React element](/docs/rendering-elements.html) of the given type. The type argument can be either a tag name string (such as `'div'` or `'span'`), a [React component](/docs/components-and-props.html) type (a class or a function), or a [React fragment](#reactfragment) type.

Code written with [JSX](/docs/introducing-jsx.html) will be converted to use `React.createElement()`. You will not typically invoke `React.createElement()` directly if you are using JSX. See [React Without JSX](/docs/react-without-jsx.html) to learn more.

* * *

### `cloneElement()` {#cloneelement}

```
React.cloneElement(
  element,
  [props],
  [...children]
)
```

Clone and return a new React element using `element` as the starting point. The resulting element will have the original element's props with the new props merged in shallowly. New children will replace existing children. `key` and `ref` from the original element will be preserved.

`React.cloneElement()` is almost equivalent to:

```js
<element.type {...element.props} {...props}>{children}</element.type>
```

However, it also preserves `ref`s. This means that if you get a child with a `ref` on it, you won't accidentally steal it from your ancestor. You will get the same `ref` attached to your new element.

This API was introduced as a replacement of the deprecated `React.addons.cloneWithProps()`.

* * *

### `createFactory()` {#createfactory}

```javascript
React.createFactory(type)
```

Return a function that produces React elements of a given type. Like [`React.createElement()`](#createElement), the type argument can be either a tag name string (such as `'div'` or `'span'`), a [React component](/docs/components-and-props.html) type (a class or a function), or a [React fragment](#reactfragment) type.

This helper is considered legacy, and we encourage you to either use JSX or use `React.createElement()` directly instead.

You will not typically invoke `React.createFactory()` directly if you are using JSX. See [React Without JSX](/docs/react-without-jsx.html) to learn more.

* * *

### `isValidElement()` {#isvalidelement}

```javascript
React.isValidElement(object)
```

Verifies the object is a React element. Returns `true` or `false`.

* * *

### `React.Children` {#reactchildren}

`React.Children` provides utilities for dealing with the `this.props.children` opaque data structure.

#### `React.Children.map` {#reactchildrenmap}

```javascript
React.Children.map(children, function[(thisArg)])
```

Invokes a function on every immediate child contained within `children` with `this` set to `thisArg`. If `children` is an array it will be traversed and the function will be called for each child in the array. If children is `null` or `undefined`, this method will return `null` or `undefined` rather than an array.

> Note
>
> If `children` is a `Fragment` it will be treated as a single child and not traversed.

#### `React.Children.forEach` {#reactchildrenforeach}

```javascript
React.Children.forEach(children, function[(thisArg)])
```

Like [`React.Children.map()`](#reactchildrenmap) but does not return an array.

#### `React.Children.count` {#reactchildrencount}

```javascript
React.Children.count(children)
```

Returns the total number of components in `children`, equal to the number of times that a callback passed to `map` or `forEach` would be invoked.

#### `React.Children.only` {#reactchildrenonly}

```javascript
React.Children.only(children)
```

Verifies that `children` has only one child (a React element) and returns it. Otherwise this method throws an error.

> Note:
>
>`React.Children.only()` does not accept the return value of [`React.Children.map()`](#reactchildrenmap) because it is an array rather than a React element.

#### `React.Children.toArray` {#reactchildrentoarray}

```javascript
React.Children.toArray(children)
```

Returns the `children` opaque data structure as a flat array with keys assigned to each child. Useful if you want to manipulate collections of children in your render methods, especially if you want to reorder or slice `this.props.children` before passing it down.

> Note:
>
> `React.Children.toArray()` changes keys to preserve the semantics of nested arrays when flattening lists of children. That is, `toArray` prefixes each key in the returned array so that each element's key is scoped to the input array containing it.

* * *

### `React.Fragment` {#reactfragment}

The `React.Fragment` component lets you return multiple elements in a `render()` method without creating an additional DOM element:

```javascript
render() {
  return (
    <React.Fragment>
      Some text.
      <h2>A heading</h2>
    </React.Fragment>
  );
}
```

You can also use it with the shorthand `<></>` syntax. For more information, see [React v16.2.0: Improved Support for Fragments](/blog/2017/11/28/react-v16.2.0-fragment-support.html).


### `React.createRef` {#reactcreateref}

`React.createRef` creates a [ref](/docs/refs-and-the-dom.html) that can be attached to React elements via the ref attribute.
`embed:16-3-release-blog-post/create-ref-example.js`

### `React.forwardRef` {#reactforwardref}

`React.forwardRef` creates a React component that forwards the [ref](/docs/refs-and-the-dom.html) attribute it receives to another component below in the tree. This technique is not very common but is particularly useful in two scenarios:

* [Forwarding refs to DOM components](/docs/forwarding-refs.html#forwarding-refs-to-dom-components)
* [Forwarding refs in higher-order-components](/docs/forwarding-refs.html#forwarding-refs-in-higher-order-components)

`React.forwardRef` accepts a rendering function as an argument. React will call this function with `props` and `ref` as two arguments. This function should return a React node.

`embed:reference-react-forward-ref.js`

In the above example, React passes a `ref` given to `<FancyButton ref={ref}>` element as a second argument to the rendering function inside the `React.forwardRef` call. This rendering function passes the `ref` to the `<button ref={ref}>` element.

As a result, after React attaches the ref, `ref.current` will point directly to the `<button>` DOM element instance.

For more information, see [forwarding refs](/docs/forwarding-refs.html).

### `React.lazy` {#reactlazy}

`React.lazy()` lets you define a component that is loaded dynamically. This helps reduce the bundle size to delay loading components that aren't used during the initial render.

You can learn how to use it from our [code splitting documentation](/docs/code-splitting.html#reactlazy). You might also want to check out [this article](https://medium.com/@pomber/lazy-loading-and-preloading-components-in-react-16-6-804de091c82d) explaining how to use it in more detail.

```js
// This component is loaded dynamically
const SomeComponent = React.lazy(() => import('./SomeComponent'));
```

Note that rendering `lazy` components requires that there's a `<React.Suspense>` component higher in the rendering tree. This is how you specify a loading indicator.

> **Note**
>
> Using `React.lazy`with dynamic import requires Promises to be available in the JS environment. This requires a polyfill on IE11 and below.

### `React.Suspense` {#reactsuspense}

`React.Suspense` let you specify the loading indicator in case some components in the tree below it are not yet ready to render. Today, lazy loading components is the **only** use case supported by `<React.Suspense>`:

```js
// This component is loaded dynamically
const OtherComponent = React.lazy(() => import('./OtherComponent'));

function MyComponent() {
  return (
    // Displays <Spinner> until OtherComponent loads
    <React.Suspense fallback={<Spinner />}>
      <div>
        <OtherComponent />
      </div>
    </React.Suspense>
  );
}
```

It is documented in our [code splitting guide](/docs/code-splitting.html#reactlazy). Note that `lazy` components can be deep inside the `Suspense` tree -- it doesn't have to wrap every one of them. The best practice is to place `<Suspense>` where you want to see a loading indicator, but to use `lazy()` wherever you want to do code splitting.

While this is not supported today, in the future we plan to let `Suspense` handle more scenarios such as data fetching. You can read about this in [our roadmap](/blog/2018/11/27/react-16-roadmap.html).

>Note:
>
>`React.lazy()` and `<React.Suspense>` are not yet supported by `ReactDOMServer`. This is a known limitation that will be resolved in the future.<|MERGE_RESOLUTION|>--- conflicted
+++ resolved
@@ -65,11 +65,7 @@
 - [`React.lazy`](#reactlazy)
 - [`React.Suspense`](#reactsuspense)
 
-<<<<<<< HEAD
-### Hooks
-=======
 ### Hooks {#hooks}
->>>>>>> aada3a30
 
 *Hooks* are a new addition in React 16.8. They let you use state and other React features without writing a class. Hooks have a [dedicated docs section](/docs/hooks-intro.html) and a separate API reference:
 
