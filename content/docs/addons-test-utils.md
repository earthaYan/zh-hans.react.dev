---
id: test-utils
title: Test Utilities
permalink: docs/test-utils.html
layout: docs
category: Reference
---

**Importing**

```javascript
import ReactTestUtils from 'react-dom/test-utils'; // ES6
var ReactTestUtils = require('react-dom/test-utils'); // ES5 with npm
```

## Overview {#overview}

`ReactTestUtils` makes it easy to test React components in the testing framework of your choice. At Facebook we use [Jest](https://facebook.github.io/jest/) for painless JavaScript testing. Learn how to get started with Jest through the Jest website's [React Tutorial](http://facebook.github.io/jest/docs/en/tutorial-react.html#content).

> Note:
>
> We recommend using [`react-testing-library`](https://git.io/react-testing-library) which is designed to enable and encourage writing tests that use your components as the end users do.
>
> Alternatively, Airbnb has released a testing utility called [Enzyme](http://airbnb.io/enzyme/), which makes it easy to assert, manipulate, and traverse your React Components' output.

 - [`act()`](#act)
 - [`mockComponent()`](#mockcomponent)
 - [`isElement()`](#iselement)
 - [`isElementOfType()`](#iselementoftype)
 - [`isDOMComponent()`](#isdomcomponent)
 - [`isCompositeComponent()`](#iscompositecomponent)
 - [`isCompositeComponentWithType()`](#iscompositecomponentwithtype)
 - [`findAllInRenderedTree()`](#findallinrenderedtree)
 - [`scryRenderedDOMComponentsWithClass()`](#scryrendereddomcomponentswithclass)
 - [`findRenderedDOMComponentWithClass()`](#findrendereddomcomponentwithclass)
 - [`scryRenderedDOMComponentsWithTag()`](#scryrendereddomcomponentswithtag)
 - [`findRenderedDOMComponentWithTag()`](#findrendereddomcomponentwithtag)
 - [`scryRenderedComponentsWithType()`](#scryrenderedcomponentswithtype)
 - [`findRenderedComponentWithType()`](#findrenderedcomponentwithtype)
 - [`renderIntoDocument()`](#renderintodocument)
 - [`Simulate`](#simulate)

## Reference {#reference}

<<<<<<< HEAD
### `act()`
=======
### `act()` {#act}
>>>>>>> aada3a30

To prepare a component for assertions, wrap the code rendering it and performing updates inside an `act()` call. This makes your test run closer to how React works in the browser.

>Note
>
>If you use `react-test-renderer`, it also provides an `act` export that behaves the same way.

For example, let's say we have this `Counter` component:

```js
class App extends React.Component {
  constructor(props) {
    super(props);
    this.state = {count: 0};
    this.handleClick = this.handleClick.bind(this);
  }
  componentDidMount() {
    document.title = `You clicked ${this.state.count} times`;
  }
  componentDidUpdate() {
    document.title = `You clicked ${this.state.count} times`;
  }
  handleClick() {
    this.setState(state => ({
      count: state.count + 1,
    }));
  }
  render() {
    return (
      <div>
        <p>You clicked {this.state.count} times</p>
        <button onClick={this.handleClick}>
          Click me
        </button>
      </div>
    );
  }
}
<<<<<<< HEAD
```

Here is how we can test it:

```js{3,20-22,29-31}
import React from 'react';
import ReactDOM from 'react-dom';
import { act } from 'react-dom/test-utils';
import Counter from './Counter';

let container;

beforeEach(() => {
  container = document.createElement('div');
  document.body.appendChild(container);
});

afterEach(() => {
  document.body.removeChild(container);
  container = null;
});

it('can render and update a counter', () => {
  // Test first render and componentDidMount
  act(() => {
    ReactDOM.render(<Counter />, container);
  });
  const button = container.querySelector('button');
  const label = container.querySelector('p');
  expect(label.textContent).toBe('You clicked 0 times');
  expect(document.title).toBe('You clicked 0 times');

  // Test second render and componentDidUpdate
  act(() => {
    button.dispatchEvent(new MouseEvent('click', {bubbles: true}));
  });
  expect(label.textContent).toBe('You clicked 1 times');
  expect(document.title).toBe('You clicked 1 times');
});
```

=======
```

Here is how we can test it:

```js{3,20-22,29-31}
import React from 'react';
import ReactDOM from 'react-dom';
import { act } from 'react-dom/test-utils';
import Counter from './Counter';

let container;

beforeEach(() => {
  container = document.createElement('div');
  document.body.appendChild(container);
});

afterEach(() => {
  document.body.removeChild(container);
  container = null;
});

it('can render and update a counter', () => {
  // Test first render and componentDidMount
  act(() => {
    ReactDOM.render(<Counter />, container);
  });
  const button = container.querySelector('button');
  const label = container.querySelector('p');
  expect(label.textContent).toBe('You clicked 0 times');
  expect(document.title).toBe('You clicked 0 times');

  // Test second render and componentDidUpdate
  act(() => {
    button.dispatchEvent(new MouseEvent('click', {bubbles: true}));
  });
  expect(label.textContent).toBe('You clicked 1 times');
  expect(document.title).toBe('You clicked 1 times');
});
```

>>>>>>> aada3a30
Don't forget that dispatching DOM events only works when the DOM container is added to the `document`. You can use a helper like [`react-testing-library`](https://github.com/kentcdodds/react-testing-library) to reduce the boilerplate code.

* * *

### `mockComponent()` {#mockcomponent}

```javascript
mockComponent(
  componentClass,
  [mockTagName]
)
```

Pass a mocked component module to this method to augment it with useful methods that allow it to be used as a dummy React component. Instead of rendering as usual, the component will become a simple `<div>` (or other tag if `mockTagName` is provided) containing any provided children.

> Note:
>
> `mockComponent()` is a legacy API. We recommend using [shallow rendering](/docs/test-utils.html#shallow-rendering) or [`jest.mock()`](https://facebook.github.io/jest/docs/en/tutorial-react-native.html#mock-native-modules-using-jestmock) instead.

* * *

### `isElement()` {#iselement}

```javascript
isElement(element)
```

Returns `true` if `element` is any React element.

* * *

### `isElementOfType()` {#iselementoftype}

```javascript
isElementOfType(
  element,
  componentClass
)
```

Returns `true` if `element` is a React element whose type is of a React `componentClass`.

* * *

### `isDOMComponent()` {#isdomcomponent}

```javascript
isDOMComponent(instance)
```

Returns `true` if `instance` is a DOM component (such as a `<div>` or `<span>`).

* * *

### `isCompositeComponent()` {#iscompositecomponent}

```javascript
isCompositeComponent(instance)
```

Returns `true` if `instance` is a user-defined component, such as a class or a function.

* * *

### `isCompositeComponentWithType()` {#iscompositecomponentwithtype}

```javascript
isCompositeComponentWithType(
  instance,
  componentClass
)
```

Returns `true` if `instance` is a component whose type is of a React `componentClass`.

* * *

### `findAllInRenderedTree()` {#findallinrenderedtree}

```javascript
findAllInRenderedTree(
  tree,
  test
)
```

Traverse all components in `tree` and accumulate all components where `test(component)` is `true`. This is not that useful on its own, but it's used as a primitive for other test utils.

* * *

### `scryRenderedDOMComponentsWithClass()` {#scryrendereddomcomponentswithclass}

```javascript
scryRenderedDOMComponentsWithClass(
  tree,
  className
)
```

Finds all DOM elements of components in the rendered tree that are DOM components with the class name matching `className`.

* * *

### `findRenderedDOMComponentWithClass()` {#findrendereddomcomponentwithclass}

```javascript
findRenderedDOMComponentWithClass(
  tree,
  className
)
```

Like [`scryRenderedDOMComponentsWithClass()`](#scryrendereddomcomponentswithclass) but expects there to be one result, and returns that one result, or throws exception if there is any other number of matches besides one.

* * *

### `scryRenderedDOMComponentsWithTag()` {#scryrendereddomcomponentswithtag}

```javascript
scryRenderedDOMComponentsWithTag(
  tree,
  tagName
)
```

Finds all DOM elements of components in the rendered tree that are DOM components with the tag name matching `tagName`.

* * *

### `findRenderedDOMComponentWithTag()` {#findrendereddomcomponentwithtag}

```javascript
findRenderedDOMComponentWithTag(
  tree,
  tagName
)
```

Like [`scryRenderedDOMComponentsWithTag()`](#scryrendereddomcomponentswithtag) but expects there to be one result, and returns that one result, or throws exception if there is any other number of matches besides one.

* * *

### `scryRenderedComponentsWithType()` {#scryrenderedcomponentswithtype}

```javascript
scryRenderedComponentsWithType(
  tree,
  componentClass
)
```

Finds all instances of components with type equal to `componentClass`.

* * *

### `findRenderedComponentWithType()` {#findrenderedcomponentwithtype}

```javascript
findRenderedComponentWithType(
  tree,
  componentClass
)
```

Same as [`scryRenderedComponentsWithType()`](#scryrenderedcomponentswithtype) but expects there to be one result and returns that one result, or throws exception if there is any other number of matches besides one.

***

<<<<<<< HEAD
### `renderIntoDocument()`
=======
### `renderIntoDocument()` {#renderintodocument}
>>>>>>> aada3a30

```javascript
renderIntoDocument(element)
```

Render a React element into a detached DOM node in the document. **This function requires a DOM.** It is effectively equivalent to:

```js
const domContainer = document.createElement('div');
ReactDOM.render(element, domContainer);
```

> Note:
>
> You will need to have `window`, `window.document` and `window.document.createElement` globally available **before** you import `React`. Otherwise React will think it can't access the DOM and methods like `setState` won't work.

* * *

<<<<<<< HEAD
## Other Utilities

### `Simulate`
=======
## Other Utilities {#other-utilities}

### `Simulate` {#simulate}
>>>>>>> aada3a30

```javascript
Simulate.{eventName}(
  element,
  [eventData]
)
```

Simulate an event dispatch on a DOM node with optional `eventData` event data.

`Simulate` has a method for [every event that React understands](/docs/events.html#supported-events).

**Clicking an element**

```javascript
// <button ref={(node) => this.button = node}>...</button>
const node = this.button;
ReactTestUtils.Simulate.click(node);
```

**Changing the value of an input field and then pressing ENTER.**

```javascript
// <input ref={(node) => this.textInput = node} />
const node = this.textInput;
node.value = 'giraffe';
ReactTestUtils.Simulate.change(node);
ReactTestUtils.Simulate.keyDown(node, {key: "Enter", keyCode: 13, which: 13});
```

> Note
>
> You will have to provide any event property that you're using in your component (e.g. keyCode, which, etc...) as React is not creating any of these for you.

* * *<|MERGE_RESOLUTION|>--- conflicted
+++ resolved
@@ -42,11 +42,7 @@
 
 ## Reference {#reference}
 
-<<<<<<< HEAD
-### `act()`
-=======
 ### `act()` {#act}
->>>>>>> aada3a30
 
 To prepare a component for assertions, wrap the code rendering it and performing updates inside an `act()` call. This makes your test run closer to how React works in the browser.
 
@@ -85,7 +81,6 @@
     );
   }
 }
-<<<<<<< HEAD
 ```
 
 Here is how we can test it:
@@ -127,49 +122,6 @@
 });
 ```
 
-=======
-```
-
-Here is how we can test it:
-
-```js{3,20-22,29-31}
-import React from 'react';
-import ReactDOM from 'react-dom';
-import { act } from 'react-dom/test-utils';
-import Counter from './Counter';
-
-let container;
-
-beforeEach(() => {
-  container = document.createElement('div');
-  document.body.appendChild(container);
-});
-
-afterEach(() => {
-  document.body.removeChild(container);
-  container = null;
-});
-
-it('can render and update a counter', () => {
-  // Test first render and componentDidMount
-  act(() => {
-    ReactDOM.render(<Counter />, container);
-  });
-  const button = container.querySelector('button');
-  const label = container.querySelector('p');
-  expect(label.textContent).toBe('You clicked 0 times');
-  expect(document.title).toBe('You clicked 0 times');
-
-  // Test second render and componentDidUpdate
-  act(() => {
-    button.dispatchEvent(new MouseEvent('click', {bubbles: true}));
-  });
-  expect(label.textContent).toBe('You clicked 1 times');
-  expect(document.title).toBe('You clicked 1 times');
-});
-```
-
->>>>>>> aada3a30
 Don't forget that dispatching DOM events only works when the DOM container is added to the `document`. You can use a helper like [`react-testing-library`](https://github.com/kentcdodds/react-testing-library) to reduce the boilerplate code.
 
 * * *
@@ -338,11 +290,7 @@
 
 ***
 
-<<<<<<< HEAD
-### `renderIntoDocument()`
-=======
 ### `renderIntoDocument()` {#renderintodocument}
->>>>>>> aada3a30
 
 ```javascript
 renderIntoDocument(element)
@@ -361,15 +309,9 @@
 
 * * *
 
-<<<<<<< HEAD
-## Other Utilities
-
-### `Simulate`
-=======
 ## Other Utilities {#other-utilities}
 
 ### `Simulate` {#simulate}
->>>>>>> aada3a30
 
 ```javascript
 Simulate.{eventName}(
